--- conflicted
+++ resolved
@@ -68,11 +68,6 @@
 def make_plots(entrystart, entrystop):
     _accumulator = slice_accumulator(accumulator, entrystart, entrystop)
     for (histname, h) in _accumulator['variables'].items():
-<<<<<<< HEAD
-        #if ('FatJetGood_DDX' in histname) | ('FatJetGood_particleNetMD_Xqq' in histname) | ('FatJetGood_particleNet_H4qvsQCD' in histname):
-        #    continue
-        plot_data_mc_hist1D(h, histname, config, flavorsplit='5f', mcstat=True, stat_only=False, log=True)
-=======
         plot_data_mc_hist1D(
             h,
             histname,
@@ -86,7 +81,6 @@
             only_syst=args.only_syst,
             partial_unc_band=args.partial_unc_band,
             log=args.log)
->>>>>>> b9e8b040
 
 # Filter dictionary of histograms with `args.only`
 accumulator['variables'] = { k : v for k,v in accumulator['variables'].items() if args.only in k }
