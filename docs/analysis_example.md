--- conflicted
+++ resolved
@@ -29,17 +29,10 @@
 If you want to test it on lxplus just use the singularity image:
 
 ```bash
-<<<<<<< HEAD
-apptainer shell  -B /afs -B /cvmfs/cms.cern.ch -B /tmp  -B /eos/cms/  \
-                 -B /etc/sysconfig/ngbauth-submit  \
-                 -B ${XDG_RUNTIME_DIR}  --env KRB5CCNAME=${XDG_RUNTIME_DIR}/krb5cc
-                 /cvmfs/unpacked.cern.ch/gitlab-registry.cern.ch/cms-analysis/general/pocketcoffea:lxplus-el9-stable
-=======
 apptainer shell -B /afs -B /cvmfs/cms.cern.ch \
                 -B /tmp  -B /eos/cms/  -B /etc/sysconfig/ngbauth-submit \
                 -B ${XDG_RUNTIME_DIR}  --env KRB5CCNAME="FILE:${XDG_RUNTIME_DIR}/krb5cc" 
-    /cvmfs/unpacked.cern.ch/gitlab-registry.cern.ch/cms-analysis/general/pocketcoffea:lxplus-el9-stable
->>>>>>> de7f07e7
+                /cvmfs/unpacked.cern.ch/gitlab-registry.cern.ch/cms-analysis/general/pocketcoffea:lxplus-el9-stable
 ```
 
 
