# HOW-TOs for common tasks

:::{alert}
Page under construction! Come back for more common analysis steps recipes.
:::

## HLT trigger selection

## Define a new cut function


## Skimming events
Skimming NanoAOD events and save the reduced files on disk can speedup a lot the processing of the analysis. The recommended executor for the skimming process is the direct condor-job executor, which splits the workload in condor jobs without using the dask scheduler. This makes the resubmission of failed skim jobs easier. 

Follow these instructions to skim the files on EOS:
1. Add the `save_skimmed_files` argument to the configurator with a suitable folder name: e.g. `  save_skimmed_files = "root://eoscms.cern.ch//eos/cms/store/group/phys_higgs/ttHbb/Run3_semileptonic_skim/"`
    
2. It is recommended to run the processing on HTCondor at CERN using the new direct condor executor. That will send out standard jobs instead of using dask. Please make sure your dataset list is up-to-date before sending the jobs. 
   ```pocket-coffea run --cfg config_skim.py  -o output_skim_config -e condor@lxplus --scaleout NUMBEROFJOBS --chunksize 200000 --job-dir jobs --job-name skim --queue workday --dry-run``` . Use the `--dry-run` option to check the job splitting configuration and remove it when you are happy to submit the jobs.

3. Check the status of the jobs with `pocket-coffea check-jobs -j jobs-dir/skim`.  Optionally activate the automatic resubmitting option to resubmit failed jobs. 

4. Once done, we usually do an hadd to sum all the small files produced by each saved chunk. An utility script to compute the groups and correctly hadd them is available `pocket-coffea hadd-skimmed-files -fl ../output_total.coffea -o root://eoscms.cern.ch//eos/cms/store/group/phys_higgs/ttHbb/Run3_dileptonic_skim_hadd -e 400000 --dry  -s 6 `
   this script creates some files to be able to send out jobs that runs the hadd for each group of files.

5. From all this process you will get out at the end an updated `dataset_definition_file.json` to be used in your analysis config.
<<<<<<< HEAD

=======
>>>>>>> 6f6102cc

## Subsamples
WIP


### Primary dataset cross-cleaning
WIP


## Define a custom weight
WIP

### Define a custom weights with custom variations
WIP

## Apply corrections
Here we describe how to apply certain corrections recommended by CMS POGs.

### MET-xy
From a purely physical point of view, the distribution of the $\phi$-component of the missing transverse momentum (a.k.a. MET) should be uniform due to rotational symmetry. However, for a variety of detector-related reasons, the distribution is not uniform in practice, but shows a sinus-like behavior. To correct this behavior, the x- and y-component of the MET can be altered in accordance to the recommendation of JME. In the PocketCoffea workflow, these corrections can be applied using the `met_xy_correction()` function:

```
from pocket_coffea.lib.jets import met_xy_correction
met_pt_corr, met_phi_corr = met_xy_correction(self.params, self.events, self._year, self._era)
```  
Note, that this shift also alters the $p_\mathrm{T}$ component! Also, the corrections are only implemented for Run2 UL (thus far).

### Jet energy regression
Starting from Run3 datasetes the ParticleNet jet energy regression corrections are part of the `Jet` object in NanoAOD. But they are not applied by default. In PocketCoffea the regression can be turned On/Off via configuration in the `Jet` object of `object_preselection.yaml` as follows:

```yaml
object_preselection:
  ...
  Jet:
	pt: 20
    ...
    regression:
      do: True
      cut_btagB: 0.12
      cut_btagCvL: 0.12
```

The corrections are applied in `jet_correction()` method in `lib/jets.py`. The implementation is based on [this presentation](https://indico.cern.ch/event/1476286/contributions/6220149/subcontributions/514978/attachments/2965734/5217706/PNetRegDiscussion_MKolosova_12Nov2024.pdf) from HH4b folks.

In principle this regression was designed to be applied to all jets (heavy flavor and light flavor), but according to the JME, there are some issues with its application to light flavor jets. This is why the cuts on b/c-tagging scores are introduced above. The regression is applied to the jets that pass an **OR** of these cuts: `(j.btagPNetB>cut_btagB) | (j.btagPNetCvL>cut_btagCvL)`  

Further references:  
* The analysis note: [AN-2022/094](https://cms.cern.ch/iCMS/jsp/db_notes/noteInfo.jsp?cmsnoteid=CMS%20AN-2022/094)
* Measuring response in Z+b events: [presenation](https://indico.cern.ch/event/1451196/contributions/6181213/attachments/2949253/5183620/cooperstein_HH4b_oct162024.pdf)

## Create a custom executor to use `onnxruntime`

This example shows running on CERN lxplus and assumes a prior understanding of how to load and use an ML model with onnxruntime. For more examples see the executors in the ttHbb analysis [here](https://github.com/PocketCoffea/AnalysisConfigs/tree/main/configs/ttHbb/semileptonic/common/executors)

At the time of writing, `onnxruntime` is not installed in the singularity container, which means that you will need to run with a custom environment. Instructions for this are given in [Running the analysis](./running.md)

The following code is a custom executor which is meant to be filled in with details such as the path to the `model.onnx` file and options used in the `InferenceSession`.

```python
from pocket_coffea.executors.executors_lxplus import DaskExecutorFactory
from dask.distributed import WorkerPlugin, Worker, Client

class WorkerInferenceSessionPlugin(WorkerPlugin):
    def __init__(self, model_path, session_name):
        super().__init__()
        self.model_path = model_path
        self.session_name = session_name

    async def setup(self, worker: Worker):
        import onnxruntime as ort
        session = ort.InferenceSession(
            self.model_path,
            #Whatever other options you use
            providers=["CPUExecutionProvider"]
        ) 
        worker.data["model_session_"+self.session_name] = session

class OnnxExecutorFactory(DaskExecutorFactory):
    def __init__(self, **kwargs):
        super().__init__(**kwargs)

    def setup(self):
        super().setup()
        self.Model = "absolute/path/to/your/model.onnx"
        inference_session_plugin = WorkerInferenceSessionPlugin(self.Model, "ModelName")
        self.dask_client.register_plugin(inference_session_plugin)

    def close(self):
        self.dask_client.close()
        self.dask_cluster.close()

def get_executor_factory(executor_name, **kwargs):
    return OnnxExecutorFactory(**kwargs)
```
<<<<<<< HEAD
Note, that this shift also alters the $p_\mathrm{T}$ component! Also, the corrections are only implemented for Run2 UL (thus far).

## Create a custom executor to use `onnxruntime`

This example shows running on CERN lxplus and assumes a prior understanding of how to load and use an ML model with onnxruntime. For more examples see the executors in the ttHbb analysis [here](https://github.com/PocketCoffea/AnalysisConfigs/tree/main/configs/ttHbb/semileptonic/common/executors)

At the time of writing, `onnxruntime` is not installed in the singularity container, which means that you will need to run with a custom environment. Instructions for this are given in [Running the analysis](./running.md)

The following code is a custom executor which is meant to be filled in with details such as the path to the `model.onnx` file and options used in the `InferenceSession`.
```python
from pocket_coffea.executors.executors_lxplus import DaskExecutorFactory
from dask.distributed import WorkerPlugin, Worker, Client

class WorkerInferenceSessionPlugin(WorkerPlugin):
    def __init__(self, model_path, session_name):
        super().__init__()
        self.model_path = model_path
        self.session_name = session_name

    async def setup(self, worker: Worker):
        import onnxruntime as ort
        session = ort.InferenceSession(
            self.model_path,
            #Whatever other options you use
            providers=["CPUExecutionProvider"]
        ) 
        worker.data["model_session_"+self.session_name] = session

class OnnxExecutorFactory(DaskExecutorFactory):
    def __init__(self, **kwargs):
        super().__init__(**kwargs)

    def setup(self):
        super().setup()
        self.Model = "absolute/path/to/your/model.onnx"
        inference_session_plugin = WorkerInferenceSessionPlugin(self.Model, "ModelName")
        self.dask_client.register_plugin(inference_session_plugin)

    def close(self):
        self.dask_client.close()
        self.dask_cluster.close()

def get_executor_factory(executor_name, **kwargs):
    return OnnxExecutorFactory(**kwargs)
```
=======
>>>>>>> 6f6102cc

To use the model to process events in the `workflow.py` file, one would do something like this. See [here](https://github.com/PocketCoffea/AnalysisConfigs/blob/main/configs/ttHbb/semileptonic/sig_bkg_classifier/workflow_test_spanet.py) for another example.
```python
#import the get_worker function
from dask.distributed import get_worker

#Rest of workflow 

#Suppose you want to apply your model after preselection. You would do e.g.
def process_extra_after_presel()
    try:
        worker = get_worker()
    except ValueError:
        worker = None

    #Whatever needs to be done to prepare the inputs to the model

    if worker is None:
        #make it work running locally too
        import onnxruntime as ort
        session = ort.InferenceSession(
            self.model_path,
            #Whatever other options you use
            providers=["CPUExecutionProvider"]
        )
    else:
        session = worker.data["model_session_ModelName"]
		
    #Continue as you normally would when using an ML model with onnxruntime, e.g.
    model_output = session.run(
        #inputs and options   
    )
```
To run with the custom executor, assuming the file is called `custom_executor.py`, one replaces `--executor dask@lxplus` with `--executor-custom-setup custom_executor.py` for example:
```
pocket-coffea run --cfg myConfig.py -o outputDir -ro run_options.yaml --executor-custom-setup custom_executor.py
```

Lastly, the custom executor will print a lot of `INFO` level log messages which are suppressed when running with the built-in pocket-coffea executors. To suppress these for all executors, create a file `~/.config/dask/logging.yaml` and add the following:
```yaml
logging:
  distributed: warning
  distributed.client: warning
  distributed.worker: warning
  distributed.nanny: warning
  distributed.scheduler: warning
<<<<<<< HEAD
```
=======
```

## Split large outputs into categories

If your configuration contains a large number of categories, variables, and systematics, the number of histograms can grow very large. Although on disk, the size of the *merged* `output_all.coffea` is usually less than O(10 GB), the full accumulation process can consume around O(100 GB) of RAM. This seems unavoidable as coffea accumulation necessarily happens on memory. This can be addressed in one of two ways:

- The `merge-output` script dumps partial `.coffea` outputs whenever memory usage exceeds 50% of the available RAM on the machine. However, this means one still has to use a different large-memory machine to merge them into one `.coffea` file and/or read them all into memory during plotting. The fragmented `.coffea` dumps consume less space on disk and are fewer in number, so it is easier to `scp` them to other machines using this approach.

- A more efficient solution is to split outputs into "category groups" (i.e. channels or regions of the analysis) and merge/process only one group of categories at one time. Since plots are typically made per channel, this lets one do everything without loading multiple caetegory-grouped files into the memory.

Currently, the second solution is implemented only for the `condor@lxplus` executor. It can be utilized as follows:
  * `runner`: Pass `--split-by-category` to `runner` (actually gets passed to the executor parameters). The output from each job is then further split to contain 8 categories per output file, so each job produces `n_groups = n_categories/8` output files. This is handled through the `split-output` command, which in turn calls `utils.filter_output.filter_output_by_category`.
  * `merge-outputs`: Handles the merging per category automatically (no extra flag needed) if `--split-by-category` was passed to `runner`. This will produce `n_groups` merged outputs, containing mutually exclusive groups of categories.
  * `make-plots`: Pass `--split-by-category` flag to handle only the category-wise merged outputs.
>>>>>>> 6f6102cc
<|MERGE_RESOLUTION|>--- conflicted
+++ resolved
@@ -24,10 +24,6 @@
    this script creates some files to be able to send out jobs that runs the hadd for each group of files.
 
 5. From all this process you will get out at the end an updated `dataset_definition_file.json` to be used in your analysis config.
-<<<<<<< HEAD
-
-=======
->>>>>>> 6f6102cc
 
 ## Subsamples
 WIP
@@ -53,76 +49,6 @@
 from pocket_coffea.lib.jets import met_xy_correction
 met_pt_corr, met_phi_corr = met_xy_correction(self.params, self.events, self._year, self._era)
 ```  
-Note, that this shift also alters the $p_\mathrm{T}$ component! Also, the corrections are only implemented for Run2 UL (thus far).
-
-### Jet energy regression
-Starting from Run3 datasetes the ParticleNet jet energy regression corrections are part of the `Jet` object in NanoAOD. But they are not applied by default. In PocketCoffea the regression can be turned On/Off via configuration in the `Jet` object of `object_preselection.yaml` as follows:
-
-```yaml
-object_preselection:
-  ...
-  Jet:
-	pt: 20
-    ...
-    regression:
-      do: True
-      cut_btagB: 0.12
-      cut_btagCvL: 0.12
-```
-
-The corrections are applied in `jet_correction()` method in `lib/jets.py`. The implementation is based on [this presentation](https://indico.cern.ch/event/1476286/contributions/6220149/subcontributions/514978/attachments/2965734/5217706/PNetRegDiscussion_MKolosova_12Nov2024.pdf) from HH4b folks.
-
-In principle this regression was designed to be applied to all jets (heavy flavor and light flavor), but according to the JME, there are some issues with its application to light flavor jets. This is why the cuts on b/c-tagging scores are introduced above. The regression is applied to the jets that pass an **OR** of these cuts: `(j.btagPNetB>cut_btagB) | (j.btagPNetCvL>cut_btagCvL)`  
-
-Further references:  
-* The analysis note: [AN-2022/094](https://cms.cern.ch/iCMS/jsp/db_notes/noteInfo.jsp?cmsnoteid=CMS%20AN-2022/094)
-* Measuring response in Z+b events: [presenation](https://indico.cern.ch/event/1451196/contributions/6181213/attachments/2949253/5183620/cooperstein_HH4b_oct162024.pdf)
-
-## Create a custom executor to use `onnxruntime`
-
-This example shows running on CERN lxplus and assumes a prior understanding of how to load and use an ML model with onnxruntime. For more examples see the executors in the ttHbb analysis [here](https://github.com/PocketCoffea/AnalysisConfigs/tree/main/configs/ttHbb/semileptonic/common/executors)
-
-At the time of writing, `onnxruntime` is not installed in the singularity container, which means that you will need to run with a custom environment. Instructions for this are given in [Running the analysis](./running.md)
-
-The following code is a custom executor which is meant to be filled in with details such as the path to the `model.onnx` file and options used in the `InferenceSession`.
-
-```python
-from pocket_coffea.executors.executors_lxplus import DaskExecutorFactory
-from dask.distributed import WorkerPlugin, Worker, Client
-
-class WorkerInferenceSessionPlugin(WorkerPlugin):
-    def __init__(self, model_path, session_name):
-        super().__init__()
-        self.model_path = model_path
-        self.session_name = session_name
-
-    async def setup(self, worker: Worker):
-        import onnxruntime as ort
-        session = ort.InferenceSession(
-            self.model_path,
-            #Whatever other options you use
-            providers=["CPUExecutionProvider"]
-        ) 
-        worker.data["model_session_"+self.session_name] = session
-
-class OnnxExecutorFactory(DaskExecutorFactory):
-    def __init__(self, **kwargs):
-        super().__init__(**kwargs)
-
-    def setup(self):
-        super().setup()
-        self.Model = "absolute/path/to/your/model.onnx"
-        inference_session_plugin = WorkerInferenceSessionPlugin(self.Model, "ModelName")
-        self.dask_client.register_plugin(inference_session_plugin)
-
-    def close(self):
-        self.dask_client.close()
-        self.dask_cluster.close()
-
-def get_executor_factory(executor_name, **kwargs):
-    return OnnxExecutorFactory(**kwargs)
-```
-<<<<<<< HEAD
 Note, that this shift also alters the $p_\mathrm{T}$ component! Also, the corrections are only implemented for Run2 UL (thus far).
 
 ## Create a custom executor to use `onnxruntime`
@@ -168,8 +94,6 @@
 def get_executor_factory(executor_name, **kwargs):
     return OnnxExecutorFactory(**kwargs)
 ```
-=======
->>>>>>> 6f6102cc
 
 To use the model to process events in the `workflow.py` file, one would do something like this. See [here](https://github.com/PocketCoffea/AnalysisConfigs/blob/main/configs/ttHbb/semileptonic/sig_bkg_classifier/workflow_test_spanet.py) for another example.
 ```python
@@ -216,9 +140,6 @@
   distributed.worker: warning
   distributed.nanny: warning
   distributed.scheduler: warning
-<<<<<<< HEAD
-```
-=======
 ```
 
 ## Split large outputs into categories
@@ -232,5 +153,4 @@
 Currently, the second solution is implemented only for the `condor@lxplus` executor. It can be utilized as follows:
   * `runner`: Pass `--split-by-category` to `runner` (actually gets passed to the executor parameters). The output from each job is then further split to contain 8 categories per output file, so each job produces `n_groups = n_categories/8` output files. This is handled through the `split-output` command, which in turn calls `utils.filter_output.filter_output_by_category`.
   * `merge-outputs`: Handles the merging per category automatically (no extra flag needed) if `--split-by-category` was passed to `runner`. This will produce `n_groups` merged outputs, containing mutually exclusive groups of categories.
-  * `make-plots`: Pass `--split-by-category` flag to handle only the category-wise merged outputs.
->>>>>>> 6f6102cc
+  * `make-plots`: Pass `--split-by-category` flag to handle only the category-wise merged outputs.