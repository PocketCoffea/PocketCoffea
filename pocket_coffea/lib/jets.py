--- conflicted
+++ resolved
@@ -1,14 +1,10 @@
 import gzip
-<<<<<<< HEAD
+import cloudpickle
 from numba import njit
-=======
-import cloudpickle
->>>>>>> 760f5cbc
 import awkward as ak
 import numpy as np
 import correctionlib
 from coffea.jetmet_tools import  CorrectedMETFactory
-from ..lib.deltaR_matching import get_matching_pairs_indices, object_matching
 from correctionlib.schemav2 import Correction, CorrectionSet
 
 
