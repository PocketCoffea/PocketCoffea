--- conflicted
+++ resolved
@@ -302,11 +302,7 @@
     return jets[ak.argsort(jets["btagCvL"], axis=1, ascending=False)]
 
 
-<<<<<<< HEAD
 def get_dijet(jets, taggerVars=True):
-=======
-def get_dijet(jets, tagger = None):
->>>>>>> 1a6648b6
     
     fields = {
         "pt": 0.,
@@ -335,36 +331,13 @@
     fields["j1pt"] = ak.where( (njet >= 2), jets[:,0].pt, -1)
     fields["j2pt"] = ak.where( (njet >= 2), jets[:,1].pt, -1)
 
-<<<<<<< HEAD
-    if taggerVars:
+    if "jetId" in jets.fields and taggerVars:
+        '''This dijet fuction should work for GenJets as well. But the btags are not available for them
+        Thus, one has to check if a Jet is a GenJet or reco Jet. The jetId variable is only available in reco Jets'''
         fields["j1CvsL"] = ak.where( (njet >= 2), jets[:,0]["btagCvL"], -1)
         fields["j2CvsL"] = ak.where( (njet >= 2), jets[:,1]["btagCvL"], -1)
         fields["j1CvsB"] = ak.where( (njet >= 2), jets[:,0]["btagCvB"], -1)
         fields["j2CvsB"] = ak.where( (njet >= 2), jets[:,1]["btagCvB"], -1)
-=======
-
-    #print("The fields of jets:", jets.fields)
-    if "jetId" in jets.fields and tagger!=None:
-        '''This dijet fuction should work for GenJets as well. But the btags are not available for them
-        Thus, one has to check if a Jet is a GenJet or reco Jet. The jetId variable is only available in reco Jets'''
-        if tagger == "PNet":
-            CvL = "btagPNetCvL"
-            CvB = "btagPNetCvB"
-        elif tagger == "DeepFlav":
-            CvL = "btagDeepFlavCvL"
-            CvB = "btagDeepFlavCvB"
-        elif tagger == "RobustParT":
-            CvL = "btagRobustParTAK4CvL"
-            CvB = "btagRobustParTAK4CvB"
-        else:
-            raise NotImplementedError(f"This tagger is not implemented: {tagger}")
-
-        fields["j1CvsL"] = ak.where( (njet >= 2), jets[:,0][CvL], -1)
-        fields["j2CvsL"] = ak.where( (njet >= 2), jets[:,1][CvL], -1)
-        fields["j1CvsB"] = ak.where( (njet >= 2), jets[:,0][CvB], -1)
-        fields["j2CvsB"] = ak.where( (njet >= 2), jets[:,1][CvB], -1)
->>>>>>> 1a6648b6
-    
     
     dijet = ak.zip(fields, with_name="PtEtaPhiMCandidate")
 
