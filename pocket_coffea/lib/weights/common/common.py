--- conflicted
+++ resolved
@@ -214,11 +214,7 @@
                             )
         return WeightData(
             name = self.name,
-<<<<<<< HEAD
-            nominal = out,#[0],
-=======
             nominal = out, #out[0] only if has_variations = True
->>>>>>> d9afc52c
             #up = out[1],
             #down = out[2]
             )
