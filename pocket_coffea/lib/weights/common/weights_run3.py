<<<<<<< HEAD
from ..weights import WeightWrapper, WeightLambda, WeightData, WeightDataMultiVariation
from pocket_coffea.lib.scale_factors import sf_ele_trigger_EGM
=======
from pocket_coffea.lib.scale_factors import sf_ele_trigger
>>>>>>> 2d6f7cd2

from ..weights import WeightData, WeightDataMultiVariation, WeightLambda, WeightWrapper

<<<<<<< HEAD

SF_ele_trigger = WeightLambda.wrap_func(
    name="sf_ele_trigger_egm",
    function=lambda params, metadata, events, size, shape_variations:
        sf_ele_trigger_EGM(params, events, metadata["year"]),
    has_variations=True
    )
=======
SF_ele_trigger = WeightLambda.wrap_func(
    name="sf_ele_trigger",
    function=lambda params, metadata, events, size, shape_variations: sf_ele_trigger(
        params, events, metadata["year"]
    ),
    has_variations=True,
)
>>>>>>> 2d6f7cd2
<|MERGE_RESOLUTION|>--- conflicted
+++ resolved
@@ -1,26 +1,11 @@
-<<<<<<< HEAD
-from ..weights import WeightWrapper, WeightLambda, WeightData, WeightDataMultiVariation
-from pocket_coffea.lib.scale_factors import sf_ele_trigger_EGM
-=======
 from pocket_coffea.lib.scale_factors import sf_ele_trigger
->>>>>>> 2d6f7cd2
 
 from ..weights import WeightData, WeightDataMultiVariation, WeightLambda, WeightWrapper
 
-<<<<<<< HEAD
-
-SF_ele_trigger = WeightLambda.wrap_func(
-    name="sf_ele_trigger_egm",
-    function=lambda params, metadata, events, size, shape_variations:
-        sf_ele_trigger_EGM(params, events, metadata["year"]),
-    has_variations=True
-    )
-=======
 SF_ele_trigger = WeightLambda.wrap_func(
     name="sf_ele_trigger",
     function=lambda params, metadata, events, size, shape_variations: sf_ele_trigger(
         params, events, metadata["year"]
     ),
     has_variations=True,
-)
->>>>>>> 2d6f7cd2
+)