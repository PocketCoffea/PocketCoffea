--- conflicted
+++ resolved
@@ -135,9 +135,8 @@
         self.variations_config = variations_config
         self.categories_config = categories_config
         self.available_categories = set(self.categories_config.keys())
-        self.available_weights_variations = []
+        self.available_weights_variations = ["nominal"]
         self.available_shape_variations = []
-<<<<<<< HEAD
 
         # We take the variations config and we build the available variations
         # for each category and for the whole sample (if MC)
@@ -155,43 +154,6 @@
                     self.available_weights_variations += vars
                     self.available_weights_variations_bycat[cat] += vars
             
-=======
-        # variations that are expanded in the parameters
-        self.wildcard_variations = {}
-        self.available_weights_variations_bycat = defaultdict(list)
-        self.available_shape_variations_bycat = defaultdict(list)
-        if self.isMC:
-            # weights variations
-            for cat, vars in self.variations_config["weights"].items():
-                self.available_weights_variations_bycat[cat].append("nominal")
-                for var in vars:
-                    # Check if the variation is a wildcard and the systematic requested has subvariations
-                    # defined in the parameters
-                    if (
-                        var
-                        in self.processor_params.systematic_variations.weight_variations
-                    ):
-                        for (
-                            subvariation
-                        ) in self.processor_params.systematic_variations.weight_variations[
-                            var
-                        ][
-                            self.year
-                        ]:
-                            self.wildcard_variations[var] = f"{var}_{subvariation}"
-                            self.available_weights_variations += [
-                                f"{var}_{subvariation}Up",
-                                f"{var}_{subvariation}Down",
-                            ]
-                            self.available_weights_variations_bycat[cat] += [
-                                f"{var}_{subvariation}Up",
-                                f"{var}_{subvariation}Down",
-                            ]
-                    else:
-                        vv = [f"{var}Up", f"{var}Down"]
-                        self.available_weights_variations += vv
-                        self.available_weights_variations_bycat[cat] += vv
->>>>>>> 3eb9cdb8
             # Shape variations
             for cat, vars in self.variations_config["shape"].items():
                 for var in vars:
@@ -257,17 +219,8 @@
             # Variation axes
             if hcfg.variations:
                 # Get all the variation
-<<<<<<< HEAD
                 allvariat = self.available_weights_variations.union(self.available_shape_variations)
                 
-=======
-                allvariat = []
-                for c in cats:
-                    # Summing all the variations for all the categories
-                    allvariat += self.available_weights_variations_bycat[c]
-                    allvariat += self.available_shape_variations_bycat[c]
-
->>>>>>> 3eb9cdb8
                 if hcfg.only_variations != None:
                     # expand wild card and Up/Down
                     only_variations = []
@@ -284,15 +237,10 @@
                             ]
                     # filtering the variation list with the available ones
                     allvariat = set(
-                        filter(lambda v: v in only_variations, allvariat)
+                        filter(lambda v: v in only_variations or v == "nominal", allvariat)
                     )
-
-<<<<<<< HEAD
-                hcfg.only_variations = ["nominal"] + list(sorted(allvariat))
-                
-=======
+                # sorted is needed to assure to have always the same order for all chunks
                 hcfg.only_variations = list(sorted(set(allvariat)))
->>>>>>> 3eb9cdb8
             else:
                 hcfg.only_variations = ["nominal"]
             # Defining the variation axis
