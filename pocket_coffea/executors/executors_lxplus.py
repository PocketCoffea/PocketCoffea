--- conflicted
+++ resolved
@@ -185,7 +185,6 @@
         else:
             runnercmd = "pocket-coffea run"
 
-<<<<<<< HEAD
         # Handle columns
         columncommand = ""
         if len(self.config.columns) > 0:
@@ -197,10 +196,8 @@
                 # Otherwise, copy the directory to outputdir
                 columncommand = f'scp -r {column_out_dir} "$3"'
 
-=======
         # Specify output filename to split-output script ->
         # This will save files such as output_CAT1.coffea, output_CAT2.coffea (remove "_all" from split outputs)...
->>>>>>> 46a65211
         if self.run_options["split-by-category"]:
             splitcommands = f'''
                 cd {abs_output_path}
