systematic_variations:
  weight_variations:
    sf_ele_trigger:
      "2016_PreVFP": 
         - stat
         - pileup
         - era
         - ht
      "2016_PostVFP": "${.2016_PreVFP}" #interpolation by OmegaConf --> taking the same dict
      "2017": "${.2016_PreVFP}" 
      "2018": "${.2016_PreVFP}"

      "2022_preEE": "${.2016_PreVFP}"
      "2022_postEE": "${.2016_PreVFP}"
      "2023_preBPix": "${.2016_PreVFP}"
      "2023_postBPix": "${.2016_PreVFP}"

    sf_btag:
      '2016_PreVFP':
        - hf
        - lf
        - hfstats1
        - hfstats2
        - lfstats1
        - lfstats2
        - cferr1
        - cferr2
      '2016_PostVFP': "${.2016_PreVFP}"
      '2017': "${.2016_PreVFP}"
      '2018': "${.2016_PreVFP}"
<<<<<<< HEAD
=======
      '2022_preEE': "${.2016_PreVFP}"
>>>>>>> cd3a9517
      '2022_postEE': "${.2016_PreVFP}"

    sf_ctag:
      '2016_PreVFP':
        - Extrap
        - Interp
        - LHEScaleWeight_muF
        - LHEScaleWeight_muR
        - PSWeightFSR
        - PSWeightISR
        - PUWeight
        - Stat
        - XSec_BRUnc_DYJets_b
        - XSec_BRUnc_DYJets_c
        - XSec_BRUnc_WJets_c
        - jer
        - jesTotal
      '2016_PostVFP': "${.2016_PreVFP}"
      '2017': "${.2016_PreVFP}"
      '2018': "${.2016_PreVFP}"

      "2022_preEE": "${.2016_PreVFP}"
      "2022_postEE": "${.2016_PreVFP}"
      "2023_preBPix": "${.2016_PreVFP}"
      "2023_postBPix": "${.2016_PreVFP}"

  shape_variations:
    JES:<|MERGE_RESOLUTION|>--- conflicted
+++ resolved
@@ -28,10 +28,7 @@
       '2016_PostVFP': "${.2016_PreVFP}"
       '2017': "${.2016_PreVFP}"
       '2018': "${.2016_PreVFP}"
-<<<<<<< HEAD
-=======
       '2022_preEE': "${.2016_PreVFP}"
->>>>>>> cd3a9517
       '2022_postEE': "${.2016_PreVFP}"
 
     sf_ctag:
