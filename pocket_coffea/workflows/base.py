--- conflicted
+++ resolved
@@ -619,11 +619,7 @@
         caches = []
         jet_calib_params= self.params.jets_calibration
         if has_jes or has_jer or jet_calib_params.apply_jec_nominal[self._year]:
-<<<<<<< HEAD
-            for jet_type, jet_coll_name in jet_calib_params.collection[self._year]:
-=======
             for jet_type, jet_coll_name in jet_calib_params.collection[self._year].items():
->>>>>>> 4175197b
                 cache = cachetools.Cache(np.inf)
                 caches.append(cache)
                 jets_calibrated[jet_coll_name] = jet_correction(
