import pytest
import os
from pocket_coffea.utils.utils import load_config
from pocket_coffea.utils.configurator import Configurator
from pocket_coffea.parameters import defaults 
from pathlib import Path
from pocket_coffea.executors import executors_base as executors_lib
from coffea import processor
from coffea.processor import Runner
from coffea.util import load, save
from utils import compare_outputs
import numpy as np
import awkward as ak
import hist
from coffea.nanoevents import NanoEventsFactory, NanoAODSchema
from pocket_coffea.parameters import defaults
@pytest.fixture
def base_path() -> Path:
    """Get the current folder of the test"""
    return Path(__file__).parent


def test_shape_variations_JEC_run2(base_path: Path, monkeypatch: pytest.MonkeyPatch, tmp_path_factory):
    monkeypatch.chdir(base_path / "test_shape_variations" )
    outputdir = tmp_path_factory.mktemp("test_shape_variations")
    config = load_config("config_JEC_Run2.py", save_config=True, outputdir=outputdir)
    assert isinstance(config, Configurator)

    run_options = defaults.get_default_run_options()["general"]
    run_options["limit-files"] = 1
    run_options["limit-chunks"] = 1
    run_options["chunksize"] = 500
    config.filter_dataset(run_options["limit-files"])

    executor_factory = executors_lib.get_executor_factory("iterative",
                                                          run_options=run_options,outputdir=outputdir)

    executor = executor_factory.get()

    run = Runner(
        executor=executor,
        chunksize=run_options["chunksize"],
        maxchunks=run_options["limit-chunks"],
        schema=processor.NanoAODSchema,
        format="root"
    )
    output = run(config.filesets, treename="Events",
                 processor_instance=config.processor_instance)
    save(output, outputdir / "output_all.coffea")
    assert output is not None
    
    # Check the output
    h = output["variables"]['nJetGood']['TTTo2L2Nu__ele']['TTTo2L2Nu_2018']
    assert "AK4PFchs_JES_TotalUp" in h.axes["variation"]
    assert "AK4PFchs_JES_TotalDown" in h.axes["variation"]
    assert "AK4PFchs_JERUp" in h.axes["variation"]
    assert "AK4PFchs_JERDown" in h.axes["variation"]

    # Check that the output is different from the nominal
    H = output["variables"]['JetGood_pt']['TTTo2L2Nu__ele']['TTTo2L2Nu_2018']
    assert not np.isclose(H[{"cat":"baseline", "variation":"nominal"}].values().sum()/ H[{"cat":"baseline", "variation":"AK4PFchs_JES_TotalUp"}].values().sum(),  1.)


def test_shape_variations_JEC_run3(base_path: Path, monkeypatch: pytest.MonkeyPatch, tmp_path_factory):
    monkeypatch.chdir(base_path / "test_shape_variations" )
    outputdir = tmp_path_factory.mktemp("test_shape_variations")
    config = load_config("config_JEC_Run3.py", save_config=True, outputdir=outputdir)
    assert isinstance(config, Configurator)

    run_options = defaults.get_default_run_options()["general"]
    run_options["limit-files"] = 1
    run_options["limit-chunks"] = 1
    run_options["chunksize"] = 500
    config.filter_dataset(run_options["limit-files"])

    executor_factory = executors_lib.get_executor_factory("iterative",
                                                          run_options=run_options,outputdir=outputdir)

    executor = executor_factory.get()

    run = Runner(
        executor=executor,
        chunksize=run_options["chunksize"],
        maxchunks=run_options["limit-chunks"],
        schema=processor.NanoAODSchema,
        format="root"
    )
    output = run(config.filesets, treename="Events",
                 processor_instance=config.processor_instance)
    save(output, outputdir / "output_all.coffea")
    assert output is not None
    
    # Check that the MET is different from the reference as it is explicitely not c
    H = output["variables"]['MET_pt']['DATA_SingleEle']['DATA_EGamma_2023_EraD']
    ref_MET = np.load("comparison_arrays/MET_pt_DATA_SingleMuon__clean__DATA_SingleMuon_2018_EraA_baseline_nominal.npy")
    assert not np.allclose((H[{"cat":"baseline"}].values() - ref_MET), 0)


def test_shape_variations_ele_SS_run3(base_path: Path, monkeypatch: pytest.MonkeyPatch, tmp_path_factory):
    monkeypatch.chdir(base_path / "test_shape_variations" )
    outputdir = tmp_path_factory.mktemp("test_shape_variations")
    config = load_config("config_eleSS_Run3.py", save_config=True, outputdir=outputdir)
    assert isinstance(config, Configurator)

    run_options = defaults.get_default_run_options()["general"]
    run_options["limit-files"] = 1
    run_options["limit-chunks"] = 1
    run_options["chunksize"] = 100
    config.filter_dataset(run_options["limit-files"])

    executor_factory = executors_lib.get_executor_factory("iterative",
                                                          run_options=run_options,outputdir=outputdir)

    executor = executor_factory.get()

    run = Runner(
        executor=executor,
        chunksize=run_options["chunksize"],
        maxchunks=run_options["limit-chunks"],
        schema=processor.NanoAODSchema,
        format="root"
    )
    output = run(config.filesets, treename="Events",
                 processor_instance=config.processor_instance)
    save(output, outputdir / "output_all.coffea")
    assert output is not None
    
    # Check the output
<<<<<<< HEAD
    pt_orig = output["columns"]["DATA_SingleEle"]["DATA_EGamma_2023_EraD"]["baseline"]["ElectronGood_pt_original"]
    pt = output["columns"]["DATA_SingleEle"]["DATA_EGamma_2023_EraD"]["baseline"]["ElectronGood_pt"]
    assert np.all(pt_orig != pt)


def test_shape_variation_default_sequence(base_path: Path, monkeypatch: pytest.MonkeyPatch, tmp_path_factory):
    monkeypatch.chdir(base_path / "test_shape_variations" )
    outputdir = tmp_path_factory.mktemp("test_shape_variations")
    config = load_config("config_allvars_JESall.py", save_config=True, outputdir=outputdir)
    assert isinstance(config, Configurator)

    run_options = defaults.get_default_run_options()["general"]
    run_options["limit-files"] = 1
    run_options["limit-chunks"] = 1
    run_options["chunksize"] = 500
    config.filter_dataset(run_options["limit-files"])

    executor_factory = executors_lib.get_executor_factory("iterative",
                                                          run_options=run_options,outputdir=outputdir)

    executor = executor_factory.get()

    run = Runner(
        executor=executor,
        chunksize=run_options["chunksize"],
        maxchunks=run_options["limit-chunks"],
        schema=processor.NanoAODSchema,
        format="root"
    )
    output = run(config.filesets, treename="Events",
                 processor_instance=config.processor_instance)
    save(output, outputdir / "output_all.coffea")
    
  
    assert output is not None
    
    params = config.parameters
       # Check the output
    h = output["variables"]['nJetGood']['TTTo2L2Nu__ele']['TTTo2L2Nu_2018']

    for variation in params.jets_calibration.variations["2018"]["AK4PFchs"]:
        assert f"AK4PFchs_{variation}Up" in h.axes["variation"]
        assert f"AK4PFchs_{variation}Down" in h.axes["variation"]



def test_shape_variation_default_sequence_comparison_with_legacy_run2(base_path: Path, monkeypatch: pytest.MonkeyPatch, tmp_path_factory):
    monkeypatch.chdir(base_path / "test_shape_variations" )
    outputdir = tmp_path_factory.mktemp("test_shape_variations")
    config = load_config("config_allvars_Run2.py", save_config=True, outputdir=outputdir)
    assert isinstance(config, Configurator)

    run_options = defaults.get_default_run_options()["general"]
    run_options["limit-files"] = 1
    run_options["limit-chunks"] = 1
    run_options["chunksize"] = 300
    config.filter_dataset(run_options["limit-files"])

    executor_factory = executors_lib.get_executor_factory("iterative",
                                                          run_options=run_options,outputdir=outputdir)

    executor = executor_factory.get()

    run = Runner(
        executor=executor,
        chunksize=run_options["chunksize"],
        maxchunks=run_options["limit-chunks"],
        schema=processor.NanoAODSchema,
        format="root"
    )
    output = run(config.filesets, treename="Events",
                 processor_instance=config.processor_instance)
    save(output, outputdir / "output_all.coffea")
    
  
    assert output is not None
    
    params = config.parameters
       # Check the output
    h = output["variables"]['nJetGood']['TTTo2L2Nu']['TTTo2L2Nu_2018']

    for variation in params.jets_calibration.variations["2018"]["AK4PFchs"]:
        assert f"AK4PFchs_{variation}Up" in h.axes["variation"]
        assert f"AK4PFchs_{variation}Down" in h.axes["variation"]

    # Load the reference output
    ref_output = load("comparison_arrays/output_run2.coffea")
    jet_pt_MC = ref_output["columns"]["TTTo2L2Nu"]["TTTo2L2Nu_2018"]["baseline"]["Jet_pt"].value
    jet_pt = output["columns"]["TTTo2L2Nu"]["TTTo2L2Nu_2018"]["baseline"]["Jet_pt"].value
    assert np.allclose(jet_pt, jet_pt_MC), "Jet pt values do not match with the reference output"
    # Check MET in MC
    met_pt_MC = ref_output["columns"]["TTTo2L2Nu"]["TTTo2L2Nu_2018"]["baseline"]["MET_pt"].value
    met_pt = output["columns"]["TTTo2L2Nu"]["TTTo2L2Nu_2018"]["baseline"]["MET_pt"].value
    assert np.allclose(met_pt, met_pt_MC), "MET pt values do not match with the reference output"

    # Compare the histograms for JES and JER variations
    ref_H = ref_output["variables"]['JetGood_pt']['TTTo2L2Nu']['TTTo2L2Nu_2018']
    H = output["variables"]['JetGood_pt']['TTTo2L2Nu']['TTTo2L2Nu_2018']
    assert np.allclose(ref_H[{"cat":"baseline", "variation":"JES_Total_AK4PFchsUp"}].values(), H[{"cat":"baseline", "variation":"AK4PFchs_JES_TotalUp"}].values()),\
          "JES Total Up variation does not match with the reference output"
    assert np.allclose(ref_H[{"cat":"1btag", "variation":"JER_AK4PFchsUp"}].values(), H[{"cat":"1btag", "variation":"AK4PFchs_JERUp"}].values()),\
          "JER Up variation does not match with the reference output"
    
    ref_H = ref_output["variables"]['JetGood_pt']['TTTo2L2Nu']['TTTo2L2Nu_2018']
    H = output["variables"]['JetGood_pt']['TTTo2L2Nu']['TTTo2L2Nu_2018']
    assert np.allclose(ref_H[{"cat":"baseline", "variation":"JES_Total_AK4PFchsDown"}].values(), H[{"cat":"baseline", "variation":"AK4PFchs_JES_TotalDown"}].values()),\
          "JES Total Down variation does not match with the reference output"
    assert np.allclose(ref_H[{"cat":"1btag", "variation":"JER_AK4PFchsDown"}].values(), H[{"cat":"1btag", "variation":"AK4PFchs_JERDown"}].values()),\
          "JER Down variation does not match with the reference output"
    
    ref_H = ref_output["variables"]['MET_pt']['TTTo2L2Nu']['TTTo2L2Nu_2018']
    H = output["variables"]['MET_pt']['TTTo2L2Nu']['TTTo2L2Nu_2018']
    assert np.allclose(ref_H[{"cat":"baseline", "variation":"JES_Total_AK4PFchsUp"}].values() , H[{"cat":"baseline", "variation":"AK4PFchs_JES_TotalUp"}].values()),\
          "JES Total Up variation does not match with the reference output"
    assert np.allclose(ref_H[{"cat":"1btag", "variation":"JER_AK4PFchsUp"}].values(), H[{"cat":"1btag", "variation":"AK4PFchs_JERUp"}].values()),\
          "JER Up variation does not match with the reference output"

    ref_H = ref_output["variables"]['MET_pt']['TTTo2L2Nu']['TTTo2L2Nu_2018']
    H = output["variables"]['MET_pt']['TTTo2L2Nu']['TTTo2L2Nu_2018']
    assert np.allclose(ref_H[{"cat":"baseline", "variation":"JES_Total_AK4PFchsDown"}].values() , H[{"cat":"baseline", "variation":"AK4PFchs_JES_TotalDown"}].values()),\
          "JES Total Down variation does not match with the reference output"
    assert np.allclose(ref_H[{"cat":"1btag", "variation":"JER_AK4PFchsDown"}].values(), H[{"cat":"1btag", "variation":"AK4PFchs_JERDown"}].values()),\
          "JER Down variation does not match with the reference output"


def test_shape_variation_default_sequence_comparison_with_legacy_run3(base_path: Path, monkeypatch: pytest.MonkeyPatch, tmp_path_factory):
    monkeypatch.chdir(base_path / "test_shape_variations" )
    outputdir = tmp_path_factory.mktemp("test_shape_variations")
    config = load_config("config_allvars_Run3.py", save_config=True, outputdir=outputdir)
    assert isinstance(config, Configurator)

    run_options = defaults.get_default_run_options()["general"]
    run_options["limit-files"] = 1
    run_options["limit-chunks"] = 1
    run_options["chunksize"] = 300
    config.filter_dataset(run_options["limit-files"])

    executor_factory = executors_lib.get_executor_factory("iterative",
                                                          run_options=run_options,outputdir=outputdir)

    executor = executor_factory.get()

    run = Runner(
        executor=executor,
        chunksize=run_options["chunksize"],
        maxchunks=run_options["limit-chunks"],
        schema=processor.NanoAODSchema,
        format="root"
    )
    output = run(config.filesets, treename="Events",
                 processor_instance=config.processor_instance)
    save(output, outputdir / "output_all.coffea")
    
  
    assert output is not None
    
    # Load the reference output
    ref_output = load("comparison_arrays/output_run3.coffea")
    jet_pt_MC = ref_output["columns"]["DATA_SingleEle"]["DATA_EGamma_2023_EraD"]["baseline"]["Jet_pt"].value
    jet_pt = output["columns"]["DATA_SingleEle"]["DATA_EGamma_2023_EraD"]["baseline"]["Jet_pt"].value
    assert np.allclose(jet_pt, jet_pt_MC), "Jet pt values do not match with the reference output"
    # Check MET in MC
    met_pt_MC = ref_output["columns"]["DATA_SingleEle"]["DATA_EGamma_2023_EraD"]["baseline"]["PuppiMET_pt"].value
    met_pt = output["columns"]["DATA_SingleEle"]["DATA_EGamma_2023_EraD"]["baseline"]["PuppiMET_pt"].value
    assert np.allclose(met_pt, met_pt_MC), "MET pt values do not match with the reference output"




def test_shape_variation_JEC_run3_pt_regression(base_path: Path, monkeypatch: pytest.MonkeyPatch, tmp_path_factory):
    monkeypatch.chdir(base_path / "test_shape_variations" )
    outputdir = tmp_path_factory.mktemp("test_shape_variations")
    config = load_config("config_JEC_ptregr.py", save_config=True, outputdir=outputdir)
    assert isinstance(config, Configurator)

    run_options = defaults.get_default_run_options()["general"]
    run_options["limit-files"] = 1
    run_options["limit-chunks"] = 1
    run_options["chunksize"] = 200
    config.filter_dataset(run_options["limit-files"])

    executor_factory = executors_lib.get_executor_factory("iterative",
                                                          run_options=run_options,outputdir=outputdir)

    executor = executor_factory.get()

    run = Runner(
        executor=executor,
        chunksize=run_options["chunksize"],
        maxchunks=run_options["limit-chunks"],
        schema=processor.NanoAODSchema,
        format="root"
    )
    output = run(config.filesets, treename="Events",
                 processor_instance=config.processor_instance)
    save(output, outputdir / "output_all.coffea")

    assert output is not None
    
=======
    h = output["variables"]['nJetGood']['TTTo2L2Nu']['TTTo2L2Nu_2018']
    assert "JES_Total_AK4PFchsUp" in h.axes["variation"]
    assert "JES_Total_AK4PFchsDown" in h.axes["variation"]
    assert "JER_AK4PFchsUp" in h.axes["variation"]
    assert "JER_AK4PFchsDown" in h.axes["variation"]

    # Now let's check the values by category
    assert np.isclose(h[{ "variation": "JES_Total_AK4PFchsUp", "cat": "baseline"}].values(), h[{ "variation": "nominal", "cat": "baseline"}].values()).any()
    assert np.isclose(h[{ "variation": "JER_AK4PFchsDown", "cat": "baseline"}].values(), 0.).all()
    assert np.isclose(h[{ "variation": "JES_Total_AK4PFchsUp", "cat": "1btag"}].values(), h[{ "variation": "nominal", "cat": "1btag"}].values()).any()
    assert np.isclose(h[{ "variation": "JER_AK4PFchsDown", "cat": "1btag"}].values(), h[{ "variation": "nominal", "cat": "1btag"}].values()).any()
>>>>>>> 6f6102cc
<|MERGE_RESOLUTION|>--- conflicted
+++ resolved
@@ -126,7 +126,6 @@
     assert output is not None
     
     # Check the output
-<<<<<<< HEAD
     pt_orig = output["columns"]["DATA_SingleEle"]["DATA_EGamma_2023_EraD"]["baseline"]["ElectronGood_pt_original"]
     pt = output["columns"]["DATA_SingleEle"]["DATA_EGamma_2023_EraD"]["baseline"]["ElectronGood_pt"]
     assert np.all(pt_orig != pt)
@@ -163,9 +162,12 @@
   
     assert output is not None
     
-    params = config.parameters
-       # Check the output
-    h = output["variables"]['nJetGood']['TTTo2L2Nu__ele']['TTTo2L2Nu_2018']
+    # Check the output
+    h = output["variables"]['nJetGood']['TTTo2L2Nu']['TTTo2L2Nu_2018']
+    assert "JES_Total_AK4PFchsUp" in h.axes["variation"]
+    assert "JES_Total_AK4PFchsDown" in h.axes["variation"]
+    assert "JER_AK4PFchsUp" in h.axes["variation"]
+    assert "JER_AK4PFchsDown" in h.axes["variation"]
 
     for variation in params.jets_calibration.variations["2018"]["AK4PFchs"]:
         assert f"AK4PFchs_{variation}Up" in h.axes["variation"]
@@ -325,17 +327,4 @@
     save(output, outputdir / "output_all.coffea")
 
     assert output is not None
-    
-=======
-    h = output["variables"]['nJetGood']['TTTo2L2Nu']['TTTo2L2Nu_2018']
-    assert "JES_Total_AK4PFchsUp" in h.axes["variation"]
-    assert "JES_Total_AK4PFchsDown" in h.axes["variation"]
-    assert "JER_AK4PFchsUp" in h.axes["variation"]
-    assert "JER_AK4PFchsDown" in h.axes["variation"]
-
-    # Now let's check the values by category
-    assert np.isclose(h[{ "variation": "JES_Total_AK4PFchsUp", "cat": "baseline"}].values(), h[{ "variation": "nominal", "cat": "baseline"}].values()).any()
-    assert np.isclose(h[{ "variation": "JER_AK4PFchsDown", "cat": "baseline"}].values(), 0.).all()
-    assert np.isclose(h[{ "variation": "JES_Total_AK4PFchsUp", "cat": "1btag"}].values(), h[{ "variation": "nominal", "cat": "1btag"}].values()).any()
-    assert np.isclose(h[{ "variation": "JER_AK4PFchsDown", "cat": "1btag"}].values(), h[{ "variation": "nominal", "cat": "1btag"}].values()).any()
->>>>>>> 6f6102cc
+    