--- conflicted
+++ resolved
@@ -23,11 +23,6 @@
 
 def test_subsamples(base_path: Path, monkeypatch: pytest.MonkeyPatch, tmp_path_factory):
     monkeypatch.chdir(base_path / "test_subsamples" )
-<<<<<<< HEAD
-=======
-    if os.path.exists("jets_calibrator_JES_JER_Syst.pkl.gz"):
-        os.remove("jets_calibrator_JES_JER_Syst.pkl.gz")
->>>>>>> f6fe5fc3
     outputdir = tmp_path_factory.mktemp("test_categorization_subsamples")
     config = load_config("config_subsamples.py", save_config=True, outputdir=outputdir)
     assert isinstance(config, Configurator)
@@ -48,7 +43,8 @@
     config.filter_dataset(run_options["limit-files"])
 
     executor_factory = executors_lib.get_executor_factory("iterative",
-                                                          run_options=run_options,                                                          outputdir=outputdir)
+                                                        run_options=run_options,         
+                                                        outputdir=outputdir)
 
     executor = executor_factory.get()
 
